--- conflicted
+++ resolved
@@ -74,15 +74,10 @@
 	for _, tt := range tests {
 		t.Run(tt.name, func(t *testing.T) {
 			m := &Monitor{
-<<<<<<< HEAD
-				events:            tt.events,
-				recordedResources: monitorapi.ResourcesMap{},
-=======
 				recorder: &recorder{
 					events:            tt.events,
 					recordedResources: monitorapi.ResourcesMap{},
 				},
->>>>>>> 5b44c8b9
 			}
 			if got := m.Intervals(tt.from, tt.to); !reflect.DeepEqual(got, tt.want) {
 				t.Errorf("%s", diff.ObjectReflectDiff(tt.want, got))
