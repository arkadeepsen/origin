package defaults

import (
	"io"

	"github.com/golang/glog"
	"k8s.io/kubernetes/pkg/admission"
	kapi "k8s.io/kubernetes/pkg/api"
	clientset "k8s.io/kubernetes/pkg/client/clientset_generated/internalclientset"

	buildadmission "github.com/openshift/origin/pkg/build/admission"
	defaultsapi "github.com/openshift/origin/pkg/build/admission/defaults/api"
	"github.com/openshift/origin/pkg/build/admission/defaults/api/validation"
	buildapi "github.com/openshift/origin/pkg/build/api"
)

func init() {
	admission.RegisterPlugin("BuildDefaults", func(c clientset.Interface, config io.Reader) (admission.Interface, error) {

		defaultsConfig, err := getConfig(config)
		if err != nil {
			return nil, err
		}

		glog.V(5).Infof("Initializing BuildDefaults plugin with config: %#v", defaultsConfig)
		return NewBuildDefaults(defaultsConfig), nil
	})
}

func getConfig(in io.Reader) (*defaultsapi.BuildDefaultsConfig, error) {
	defaultsConfig := &defaultsapi.BuildDefaultsConfig{}
	err := buildadmission.ReadPluginConfig(in, defaultsConfig)
	if err != nil {
		return nil, err
	}
	errs := validation.ValidateBuildDefaultsConfig(defaultsConfig)
	if len(errs) > 0 {
		return nil, errs.ToAggregate()
	}
	return defaultsConfig, nil
}

type buildDefaults struct {
	*admission.Handler
	defaultsConfig *defaultsapi.BuildDefaultsConfig
}

// NewBuildDefaults returns an admission control for builds that sets build defaults
// based on the plugin configuration
func NewBuildDefaults(defaultsConfig *defaultsapi.BuildDefaultsConfig) admission.Interface {
	return &buildDefaults{
		Handler:        admission.NewHandler(admission.Create),
		defaultsConfig: defaultsConfig,
	}
}

// Admit applies configured build defaults to a pod that is identified
// as a build pod.
func (a *buildDefaults) Admit(attributes admission.Attributes) error {
	if a.defaultsConfig == nil {
		return nil
	}
	if !buildadmission.IsBuildPod(attributes) {
		return nil
	}
	build, version, err := buildadmission.GetBuild(attributes)
	if err != nil {
		return nil
	}

	glog.V(4).Infof("Handling build %s/%s", build.Namespace, build.Name)

	a.applyBuildDefaults(build)

	err = buildadmission.SetBuildLogLevel(attributes, build)
	if err != nil {
		return err
	}

	return buildadmission.SetBuild(attributes, build, version)
}

func (a *buildDefaults) applyBuildDefaults(build *buildapi.Build) {
	// Apply default env
	buildEnv := getBuildEnv(build)
	for _, envVar := range a.defaultsConfig.Env {
		glog.V(5).Infof("Adding default environment variable %s=%s to build %s/%s", envVar.Name, envVar.Value, build.Namespace, build.Name)
		addDefaultEnvVar(envVar, buildEnv)
	}

	// Apply default labels
	for _, lbl := range a.defaultsConfig.ImageLabels {
		glog.V(5).Infof("Adding default image label %s=%s to build %s/%s", lbl.Name, lbl.Value, build.Namespace, build.Name)
		addDefaultLabel(lbl, &build.Spec.Output.ImageLabels)
	}

	sourceDefaults := a.defaultsConfig.SourceStrategyDefaults
	sourceStrategy := build.Spec.Strategy.SourceStrategy
	if sourceDefaults != nil && sourceDefaults.Incremental != nil && *sourceDefaults.Incremental &&
		sourceStrategy != nil && sourceStrategy.Incremental == nil {
		glog.V(5).Infof("Setting source strategy Incremental to true in build %s/%s", build.Namespace, build.Name)
		t := true
		build.Spec.Strategy.SourceStrategy.Incremental = &t
	}

	// Apply git proxy defaults
	if build.Spec.Source.Git == nil {
		return
	}
	if len(a.defaultsConfig.GitHTTPProxy) != 0 {
		if build.Spec.Source.Git.HTTPProxy == nil {
			t := a.defaultsConfig.GitHTTPProxy
			glog.V(5).Infof("Setting default Git HTTP proxy of build %s/%s to %s", build.Namespace, build.Name, t)
			build.Spec.Source.Git.HTTPProxy = &t
		}
	}

	if len(a.defaultsConfig.GitHTTPSProxy) != 0 {
		if build.Spec.Source.Git.HTTPSProxy == nil {
			t := a.defaultsConfig.GitHTTPSProxy
			glog.V(5).Infof("Setting default Git HTTPS proxy of build %s/%s to %s", build.Namespace, build.Name, t)
			build.Spec.Source.Git.HTTPSProxy = &t
		}
	}

	if len(a.defaultsConfig.GitNoProxy) != 0 {
		if build.Spec.Source.Git.NoProxy == nil {
			t := a.defaultsConfig.GitNoProxy
			glog.V(5).Infof("Setting default Git no proxy of build %s/%s to %s", build.Namespace, build.Name, t)
			build.Spec.Source.Git.NoProxy = &t
		}
	}
}

func getBuildEnv(build *buildapi.Build) *[]kapi.EnvVar {
	switch {
	case build.Spec.Strategy.DockerStrategy != nil:
		return &build.Spec.Strategy.DockerStrategy.Env
	case build.Spec.Strategy.SourceStrategy != nil:
		return &build.Spec.Strategy.SourceStrategy.Env
	case build.Spec.Strategy.CustomStrategy != nil:
		return &build.Spec.Strategy.CustomStrategy.Env
	}
	return nil
}

func addDefaultEnvVar(v kapi.EnvVar, envVars *[]kapi.EnvVar) {
	if envVars == nil {
		return
	}

	for i := range *envVars {
		if (*envVars)[i].Name == v.Name {
			return
		}
	}
<<<<<<< HEAD
	if !found {
		*envVars = append(*envVars, v)
	}
}

func addDefaultLabel(defaultLabel buildapi.ImageLabel, buildLabels *[]buildapi.ImageLabel) {
	found := false
	for _, lbl := range *buildLabels {
		if lbl.Name == defaultLabel.Name {
			found = true
		}
	}
	if !found {
		*buildLabels = append(*buildLabels, defaultLabel)
	}
=======
	*envVars = append(*envVars, v)
>>>>>>> 838d6d44
}<|MERGE_RESOLUTION|>--- conflicted
+++ resolved
@@ -154,10 +154,7 @@
 			return
 		}
 	}
-<<<<<<< HEAD
-	if !found {
-		*envVars = append(*envVars, v)
-	}
+	*envVars = append(*envVars, v)
 }
 
 func addDefaultLabel(defaultLabel buildapi.ImageLabel, buildLabels *[]buildapi.ImageLabel) {
@@ -170,7 +167,4 @@
 	if !found {
 		*buildLabels = append(*buildLabels, defaultLabel)
 	}
-=======
-	*envVars = append(*envVars, v)
->>>>>>> 838d6d44
 }