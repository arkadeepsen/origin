--- conflicted
+++ resolved
@@ -126,11 +126,7 @@
 	}
 
 	if s.tlsConfig == nil {
-<<<<<<< HEAD
- 		s.tlsConfig = &tls.Config{}
-=======
 		s.tlsConfig = &tls.Config{}
->>>>>>> 1b04cb23
 	}
 
 	if len(s.tlsConfig.ServerName) == 0 {
