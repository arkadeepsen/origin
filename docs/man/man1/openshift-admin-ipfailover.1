<<<<<<< HEAD
.TH "OPENSHIFT ADMIN" "1" " Openshift CLI User Manuals" "Openshift" "June 2016"  ""


.SH NAME
.PP
openshift admin ipfailover \- Install an IP failover group to a set of nodes


.SH SYNOPSIS
.PP
\fBopenshift admin ipfailover\fP [OPTIONS]


.SH DESCRIPTION
.PP
Configure or view IP Failover configuration

.PP
This command helps to setup an IP failover configuration for the cluster. An administrator can configure IP failover on an entire cluster or on a subset of nodes (as defined via a labeled selector).

.PP
If an IP failover configuration does not exist with the given name, the \-\-create flag can be passed to create a deployment configuration that will provide IP failover capability. If you are running in production, it is recommended that the labeled selector for the nodes matches at least 2 nodes to ensure you have failover protection, and that you provide a \-\-replicas= <n> value that matches the number of nodes for the given labeled selector.


.SH OPTIONS
.PP
\fB\-\-check\-interval\fP=2
    Run the check\-script at this interval (seconds)

.PP
\fB\-\-check\-script\fP=""
    Run this script at the check\-interval to verify service is OK

.PP
\fB\-\-create\fP=false
    If true, create the configuration if it does not exist.

.PP
\fB\-\-dry\-run\fP=false
    If true, show the result of the operation without performing it.

.PP
\fB\-\-images\fP="openshift3/ose\-${component}:${version}"
    The image to base this IP failover configurator on \- ${component} will be replaced based on \-\-type.

.PP
\fB\-i\fP, \fB\-\-interface\fP=""
    Network interface bound by VRRP to use for the set of virtual IP ranges/addresses specified.

.PP
\fB\-\-iptables\-chain\fP="INPUT"
    Add a rule to this iptables chain to accept 224.0.0.28 multicast packets if no rule exists. When iptables\-chain is empty do not change iptables.

.PP
\fB\-\-latest\-images\fP=false
    If true, attempt to use the latest images instead of the current release

.PP
\fB\-\-notify\-script\fP=""
    Run this script when state changes.

.PP
\fB\-o\fP, \fB\-\-output\fP=""
    Output results as yaml or json instead of executing, or use name for succint output (resource/name).

.PP
\fB\-\-output\-version\fP=""
    The preferred API versions of the output objects

.PP
\fB\-r\fP, \fB\-\-replicas\fP=1
    The replication factor of this IP failover configuration; commonly 2 when high availability is desired. Please ensure this matches the number of nodes that satisfy the selector (or default selector) specified.

.PP
\fB\-l\fP, \fB\-\-selector\fP="ipfailover=<name>"
    Selector (label query) to filter nodes on.

.PP
\fB\-\-service\-account\fP="ipfailover"
    Name of the service account to use to run the ipfailover pod.

.PP
\fB\-\-type\fP="keepalived"
    The type of IP failover configurator to use.

.PP
\fB\-\-virtual\-ips\fP=""
    A set of virtual IP ranges and/or addresses that the routers bind and serve on and provide IP failover capability for.

.PP
\fB\-\-vrrp\-id\-offset\fP=0
    Offset to use for setting ids of VRRP instances (default offset is 0). This allows multiple ipfailover instances to run within the same cluster.

.PP
\fB\-w\fP, \fB\-\-watch\-port\fP=80
    Port to monitor or watch for resource availability.


.SH OPTIONS INHERITED FROM PARENT COMMANDS
.PP
\fB\-\-api\-version\fP=""
    DEPRECATED: The API version to use when talking to the server

.PP
\fB\-\-as\fP=""
    Username to impersonate for the operation

.PP
\fB\-\-azure\-container\-registry\-config\fP=""
    Path to the file container Azure container registry configuration information.

.PP
\fB\-\-certificate\-authority\fP=""
    Path to a cert. file for the certificate authority

.PP
\fB\-\-client\-certificate\fP=""
    Path to a client certificate file for TLS

.PP
\fB\-\-client\-key\fP=""
    Path to a client key file for TLS

.PP
\fB\-\-cluster\fP=""
    The name of the kubeconfig cluster to use

.PP
\fB\-\-config\fP=""
    Path to the config file to use for CLI requests.

.PP
\fB\-\-context\fP=""
    The name of the kubeconfig context to use

.PP
\fB\-\-google\-json\-key\fP=""
    The Google Cloud Platform Service Account JSON Key to use for authentication.

.PP
\fB\-\-insecure\-skip\-tls\-verify\fP=false
    If true, the server's certificate will not be checked for validity. This will make your HTTPS connections insecure

.PP
\fB\-\-log\-flush\-frequency\fP=0
    Maximum number of seconds between log flushes

.PP
\fB\-\-match\-server\-version\fP=false
    Require server version to match client version

.PP
\fB\-n\fP, \fB\-\-namespace\fP=""
    If present, the namespace scope for this CLI request

.PP
\fB\-\-request\-timeout\fP="0"
    The length of time to wait before giving up on a single server request. Non\-zero values should contain a corresponding time unit (e.g. 1s, 2m, 3h). A value of zero means don't timeout requests.

.PP
\fB\-\-server\fP=""
    The address and port of the Kubernetes API server

.PP
\fB\-\-token\fP=""
    Bearer token for authentication to the API server

.PP
\fB\-\-user\fP=""
    The name of the kubeconfig user to use


.SH EXAMPLE
.PP
.RS

.nf
  # Check the default IP failover configuration ("ipfailover"):
  openshift admin ipfailover
  
  # See what the IP failover configuration would look like if it is created:
  openshift admin ipfailover \-o json
  
  # Create an IP failover configuration if it does not already exist:
  openshift admin ipfailover ipf \-\-virtual\-ips="10.1.1.1\-4" \-\-create
  
  # Create an IP failover configuration on a selection of nodes labeled
  # "router=us\-west\-ha" (on 4 nodes with 7 virtual IPs monitoring a service
  # listening on port 80, such as the router process).
  openshift admin ipfailover ipfailover \-\-selector="router=us\-west\-ha" \-\-virtual\-ips="1.2.3.4,10.1.1.100\-104,5.6.7.8" \-\-watch\-port=80 \-\-replicas=4 \-\-create
  
  # Use a different IP failover config image and see the configuration:
  openshift admin ipfailover ipf\-alt \-\-selector="hagroup=us\-west\-ha" \-\-virtual\-ips="1.2.3.4" \-o yaml \-\-images=myrepo/myipfailover:mytag

.fi
.RE


.SH SEE ALSO
.PP
\fBopenshift\-admin(1)\fP,


.SH HISTORY
.PP
June 2016, Ported from the Kubernetes man\-doc generator
=======
This file is autogenerated, but we've stopped checking such files into the
repository to reduce the need for rebases. Please run hack/generate-docs.sh to
populate this file.
>>>>>>> eddbd202
<|MERGE_RESOLUTION|>--- conflicted
+++ resolved
@@ -1,212 +1,3 @@
-<<<<<<< HEAD
-.TH "OPENSHIFT ADMIN" "1" " Openshift CLI User Manuals" "Openshift" "June 2016"  ""
-
-
-.SH NAME
-.PP
-openshift admin ipfailover \- Install an IP failover group to a set of nodes
-
-
-.SH SYNOPSIS
-.PP
-\fBopenshift admin ipfailover\fP [OPTIONS]
-
-
-.SH DESCRIPTION
-.PP
-Configure or view IP Failover configuration
-
-.PP
-This command helps to setup an IP failover configuration for the cluster. An administrator can configure IP failover on an entire cluster or on a subset of nodes (as defined via a labeled selector).
-
-.PP
-If an IP failover configuration does not exist with the given name, the \-\-create flag can be passed to create a deployment configuration that will provide IP failover capability. If you are running in production, it is recommended that the labeled selector for the nodes matches at least 2 nodes to ensure you have failover protection, and that you provide a \-\-replicas= <n> value that matches the number of nodes for the given labeled selector.
-
-
-.SH OPTIONS
-.PP
-\fB\-\-check\-interval\fP=2
-    Run the check\-script at this interval (seconds)
-
-.PP
-\fB\-\-check\-script\fP=""
-    Run this script at the check\-interval to verify service is OK
-
-.PP
-\fB\-\-create\fP=false
-    If true, create the configuration if it does not exist.
-
-.PP
-\fB\-\-dry\-run\fP=false
-    If true, show the result of the operation without performing it.
-
-.PP
-\fB\-\-images\fP="openshift3/ose\-${component}:${version}"
-    The image to base this IP failover configurator on \- ${component} will be replaced based on \-\-type.
-
-.PP
-\fB\-i\fP, \fB\-\-interface\fP=""
-    Network interface bound by VRRP to use for the set of virtual IP ranges/addresses specified.
-
-.PP
-\fB\-\-iptables\-chain\fP="INPUT"
-    Add a rule to this iptables chain to accept 224.0.0.28 multicast packets if no rule exists. When iptables\-chain is empty do not change iptables.
-
-.PP
-\fB\-\-latest\-images\fP=false
-    If true, attempt to use the latest images instead of the current release
-
-.PP
-\fB\-\-notify\-script\fP=""
-    Run this script when state changes.
-
-.PP
-\fB\-o\fP, \fB\-\-output\fP=""
-    Output results as yaml or json instead of executing, or use name for succint output (resource/name).
-
-.PP
-\fB\-\-output\-version\fP=""
-    The preferred API versions of the output objects
-
-.PP
-\fB\-r\fP, \fB\-\-replicas\fP=1
-    The replication factor of this IP failover configuration; commonly 2 when high availability is desired. Please ensure this matches the number of nodes that satisfy the selector (or default selector) specified.
-
-.PP
-\fB\-l\fP, \fB\-\-selector\fP="ipfailover=<name>"
-    Selector (label query) to filter nodes on.
-
-.PP
-\fB\-\-service\-account\fP="ipfailover"
-    Name of the service account to use to run the ipfailover pod.
-
-.PP
-\fB\-\-type\fP="keepalived"
-    The type of IP failover configurator to use.
-
-.PP
-\fB\-\-virtual\-ips\fP=""
-    A set of virtual IP ranges and/or addresses that the routers bind and serve on and provide IP failover capability for.
-
-.PP
-\fB\-\-vrrp\-id\-offset\fP=0
-    Offset to use for setting ids of VRRP instances (default offset is 0). This allows multiple ipfailover instances to run within the same cluster.
-
-.PP
-\fB\-w\fP, \fB\-\-watch\-port\fP=80
-    Port to monitor or watch for resource availability.
-
-
-.SH OPTIONS INHERITED FROM PARENT COMMANDS
-.PP
-\fB\-\-api\-version\fP=""
-    DEPRECATED: The API version to use when talking to the server
-
-.PP
-\fB\-\-as\fP=""
-    Username to impersonate for the operation
-
-.PP
-\fB\-\-azure\-container\-registry\-config\fP=""
-    Path to the file container Azure container registry configuration information.
-
-.PP
-\fB\-\-certificate\-authority\fP=""
-    Path to a cert. file for the certificate authority
-
-.PP
-\fB\-\-client\-certificate\fP=""
-    Path to a client certificate file for TLS
-
-.PP
-\fB\-\-client\-key\fP=""
-    Path to a client key file for TLS
-
-.PP
-\fB\-\-cluster\fP=""
-    The name of the kubeconfig cluster to use
-
-.PP
-\fB\-\-config\fP=""
-    Path to the config file to use for CLI requests.
-
-.PP
-\fB\-\-context\fP=""
-    The name of the kubeconfig context to use
-
-.PP
-\fB\-\-google\-json\-key\fP=""
-    The Google Cloud Platform Service Account JSON Key to use for authentication.
-
-.PP
-\fB\-\-insecure\-skip\-tls\-verify\fP=false
-    If true, the server's certificate will not be checked for validity. This will make your HTTPS connections insecure
-
-.PP
-\fB\-\-log\-flush\-frequency\fP=0
-    Maximum number of seconds between log flushes
-
-.PP
-\fB\-\-match\-server\-version\fP=false
-    Require server version to match client version
-
-.PP
-\fB\-n\fP, \fB\-\-namespace\fP=""
-    If present, the namespace scope for this CLI request
-
-.PP
-\fB\-\-request\-timeout\fP="0"
-    The length of time to wait before giving up on a single server request. Non\-zero values should contain a corresponding time unit (e.g. 1s, 2m, 3h). A value of zero means don't timeout requests.
-
-.PP
-\fB\-\-server\fP=""
-    The address and port of the Kubernetes API server
-
-.PP
-\fB\-\-token\fP=""
-    Bearer token for authentication to the API server
-
-.PP
-\fB\-\-user\fP=""
-    The name of the kubeconfig user to use
-
-
-.SH EXAMPLE
-.PP
-.RS
-
-.nf
-  # Check the default IP failover configuration ("ipfailover"):
-  openshift admin ipfailover
-  
-  # See what the IP failover configuration would look like if it is created:
-  openshift admin ipfailover \-o json
-  
-  # Create an IP failover configuration if it does not already exist:
-  openshift admin ipfailover ipf \-\-virtual\-ips="10.1.1.1\-4" \-\-create
-  
-  # Create an IP failover configuration on a selection of nodes labeled
-  # "router=us\-west\-ha" (on 4 nodes with 7 virtual IPs monitoring a service
-  # listening on port 80, such as the router process).
-  openshift admin ipfailover ipfailover \-\-selector="router=us\-west\-ha" \-\-virtual\-ips="1.2.3.4,10.1.1.100\-104,5.6.7.8" \-\-watch\-port=80 \-\-replicas=4 \-\-create
-  
-  # Use a different IP failover config image and see the configuration:
-  openshift admin ipfailover ipf\-alt \-\-selector="hagroup=us\-west\-ha" \-\-virtual\-ips="1.2.3.4" \-o yaml \-\-images=myrepo/myipfailover:mytag
-
-.fi
-.RE
-
-
-.SH SEE ALSO
-.PP
-\fBopenshift\-admin(1)\fP,
-
-
-.SH HISTORY
-.PP
-June 2016, Ported from the Kubernetes man\-doc generator
-=======
 This file is autogenerated, but we've stopped checking such files into the
 repository to reduce the need for rebases. Please run hack/generate-docs.sh to
-populate this file.
->>>>>>> eddbd202
+populate this file.