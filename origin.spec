--- conflicted
+++ resolved
@@ -21,7 +21,7 @@
 # %commit and %os_git_vars are intended to be set by tito custom builders provided
 # in the .tito/lib directory. The values in this spec file will not be kept up to date.
 %{!?commit:
-%global commit a39f949c16794b18329754f96168ae34b93f5703
+%global commit 86b5e46426ba828f49195af21c56f7c6674b48f7
 }
 %global shortcommit %(c=%{commit}; echo ${c:0:7})
 # os_git_vars needed to run hack scripts during rpm builds
@@ -55,11 +55,7 @@
 Source0:        https://%{import_path}/archive/%{commit}/%{name}-%{version}.tar.gz
 BuildRequires:  systemd
 BuildRequires:  bsdtar
-<<<<<<< HEAD
-BuildRequires:  golang = %{golang_version}
-=======
 BuildRequires:  golang >= %{golang_version}
->>>>>>> b81f65c6
 BuildRequires:  krb5-devel
 BuildRequires:  rsync
 Requires:       %{name}-clients = %{version}-%{release}
